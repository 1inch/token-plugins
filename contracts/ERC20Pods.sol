// SPDX-License-Identifier: MIT

pragma solidity ^0.8.0;

import "@openzeppelin/contracts/token/ERC20/ERC20.sol";
import "@1inch/solidity-utils/contracts/libraries/AddressSet.sol";

import "./interfaces/IERC20Pods.sol";
import "./TokenPodsLib.sol";
import "./libs/ReentrancyGuard.sol";

abstract contract ERC20Pods is ERC20, IERC20Pods, ReentrancyGuardExt {
    using TokenPodsLib for TokenPodsLib.Data;
    using ReentrancyGuardLib for ReentrancyGuardLib.Data;

    error PodsLimitReachedForAccount();

    uint256 public immutable podsLimit;

    ReentrancyGuardLib.Data private _guard;
    TokenPodsLib.Data private _pods;

    constructor(uint256 podsLimit_) {
        podsLimit = podsLimit_;
        _guard.init();
    }

    function hasPod(address account, address pod) public view virtual returns(bool) {
        return _pods.hasPod(account, pod);
    }

    function podsCount(address account) public view virtual returns(uint256) {
        return _pods.podsCount(account);
    }

    function podAt(address account, uint256 index) public view virtual returns(address) {
        return _pods.podAt(account, index);
    }

    function pods(address account) public view virtual returns(address[] memory) {
        return _pods.pods(account);
    }

    function balanceOf(address account) public nonReentrantView(_guard) view override(IERC20, ERC20) virtual returns(uint256) {
        return super.balanceOf(account);
    }

    function podBalanceOf(address pod, address account) public nonReentrantView(_guard) view virtual returns(uint256) {
<<<<<<< HEAD
        return _pods.podBalanceOf(account, pod, balanceOf(account));
=======
        if (hasPod(account, pod)) {
            return super.balanceOf(account);
        }
        return 0;
>>>>>>> ce60b69d
    }

    function addPod(address pod) public virtual {
        if (_pods.addPod(msg.sender, pod, balanceOf(msg.sender)) > podsLimit) revert PodsLimitReachedForAccount();
    }

    function removePod(address pod) public virtual {
        _pods.removePod(msg.sender, pod, balanceOf(msg.sender));
    }

    function removeAllPods() public virtual {
        _pods.removeAllPods(msg.sender, balanceOf(msg.sender));
    }

    // ERC20 Overrides

    function _afterTokenTransfer(address from, address to, uint256 amount) internal nonReentrant(_guard) override virtual {
        super._afterTokenTransfer(from, to, amount);
        _pods.updateBalances(from, to, amount);
    }
}<|MERGE_RESOLUTION|>--- conflicted
+++ resolved
@@ -46,14 +46,7 @@
     }
 
     function podBalanceOf(address pod, address account) public nonReentrantView(_guard) view virtual returns(uint256) {
-<<<<<<< HEAD
-        return _pods.podBalanceOf(account, pod, balanceOf(account));
-=======
-        if (hasPod(account, pod)) {
-            return super.balanceOf(account);
-        }
-        return 0;
->>>>>>> ce60b69d
+        return _pods.podBalanceOf(account, pod, super.balanceOf(account));
     }
 
     function addPod(address pod) public virtual {
