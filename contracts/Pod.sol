--- conflicted
+++ resolved
@@ -8,28 +8,20 @@
 abstract contract Pod is IPod {
     error AccessDenied();
 
-<<<<<<< HEAD
-    address public immutable token;
+    IERC20Pods public immutable token;
     uint256 public immutable tokenId;
-=======
-    IERC20Pods public immutable token;
->>>>>>> 9a3e4f7e
 
     modifier onlyToken {
         if (msg.sender != address(token)) revert AccessDenied();
         _;
     }
 
-<<<<<<< HEAD
     modifier onlyTokenId(uint256 id) {
         if (id != tokenId) revert AccessDenied();
         _;
     }
 
-    constructor(address token_, uint256 tokenId_) {
-=======
-    constructor(IERC20Pods token_) {
->>>>>>> 9a3e4f7e
+    constructor(IERC20Pods token_, uint256 tokenId_) {
         token = token_;
         tokenId = tokenId_;
     }
@@ -42,12 +34,5 @@
         _updateBalances(from, to, amount);
     }
 
-<<<<<<< HEAD
-=======
-    function updateBalances(address from, address to, uint256 amount) external onlyToken {
-        _updateBalances(from, to, amount);
-    }
-
->>>>>>> 9a3e4f7e
     function _updateBalances(address from, address to, uint256 amount) internal virtual;
 }