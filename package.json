{
<<<<<<< HEAD
  "name": "@1inch/token-pods",
  "version": "0.0.15",
=======
  "name": "@1inch/erc20-pods",
  "version": "0.0.16",
>>>>>>> 9a3e4f7e
  "description": "ERC20 extension enabling external smart contract based Pods to track balances of those users who opted-in to these Pods",
  "repository": {
    "type": "git",
    "url": "git@github.com:1inch/erc20-pods.git"
  },
  "bugs": {
    "url": "https://github.com/1inch/erc20-pods/issues"
  },
  "homepage": "https://github.com/1inch/erc20-pods#readme",
  "author": "1inch",
  "license": "MIT",
  "dependencies": {
    "@1inch/solidity-utils": "2.2.5",
    "@openzeppelin/contracts": "4.8.0"
  },
  "devDependencies": {
    "@nomicfoundation/hardhat-chai-matchers": "1.0.4",
    "@nomiclabs/hardhat-ethers": "2.2.1",
    "@nomiclabs/hardhat-etherscan": "3.1.2",
    "@openzeppelin/test-helpers": "0.5.16",
    "chai": "4.3.6",
    "dotenv": "16.0.3",
    "eslint": "8.26.0",
    "eslint-config-standard": "17.0.0",
    "eslint-plugin-import": "2.26.0",
    "eslint-plugin-n": "15.4.0",
    "eslint-plugin-promise": "6.1.1",
    "ethers": "5.7.2",
    "hardhat": "2.12.1",
    "hardhat-deploy": "0.11.19",
    "hardhat-gas-reporter": "1.0.9",
    "rimraf": "3.0.2",
    "solhint": "3.3.7",
    "solidity-coverage": "0.8.2"
  },
  "scripts": {
    "clean": "rimraf artifacts cache coverage coverage.json contracts/hardhat-dependency-compiler",
    "coverage": "hardhat coverage",
    "deploy": "hardhat deploy --network",
    "lint": "yarn run lint:js && yarn run lint:sol",
    "lint:fix": "yarn run lint:js:fix && yarn run lint:sol:fix",
    "lint:js": "eslint .",
    "lint:js:fix": "eslint . --fix",
    "lint:sol": "solhint --max-warnings 0 \"contracts/**/*.sol\"",
    "lint:sol:fix": "solhint --max-warnings 0 \"contracts/**/*.sol\" --fix",
    "test": "hardhat test --parallel",
    "test:ci": "hardhat test"
  },
  "files": [
    "contracts",
    "test/behaviors/*.js"
  ]
}<|MERGE_RESOLUTION|>--- conflicted
+++ resolved
@@ -1,11 +1,6 @@
 {
-<<<<<<< HEAD
   "name": "@1inch/token-pods",
-  "version": "0.0.15",
-=======
-  "name": "@1inch/erc20-pods",
-  "version": "0.0.16",
->>>>>>> 9a3e4f7e
+  "version": "0.0.17",
   "description": "ERC20 extension enabling external smart contract based Pods to track balances of those users who opted-in to these Pods",
   "repository": {
     "type": "git",
