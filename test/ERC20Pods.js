const { ether, expect, constants } = require('@1inch/solidity-utils');
const { loadFixture } = require('@nomicfoundation/hardhat-network-helpers');
const { ethers } = require('hardhat');

const POD_LIMITS = 10;

describe('ERC20Pods', function () {
    let wallet1, wallet2, wallet3;

    before(async function () {
        [wallet1, wallet2, wallet3] = await ethers.getSigners();
    });

    async function initContracts () {
        const Erc20PodsMock = await ethers.getContractFactory('ERC20PodsMock');
        const erc20Pods = await Erc20PodsMock.deploy('ERC20PodsMock', 'EPM', POD_LIMITS);
        await erc20Pods.deployed();

        const pods = [];
        for (let i = 0; i < POD_LIMITS; i++) {
            const token = await Erc20PodsMock.deploy(`TOKEN_${i}`, `TKN${i}`, POD_LIMITS);
            await token.deployed();
            const PodMock = await ethers.getContractFactory('PodMock');
            pods[i] = await PodMock.deploy(`POD_TOKEN_${i}`, `PT${i}`, token.address);
            await pods[i].deployed();
        }
        const amount = ether('1');
        return { erc20Pods, pods, amount };
    };

    async function initAndMint () {
        const { erc20Pods, pods, amount } = await initContracts();
        await erc20Pods.mint(wallet1.address, amount);
        return { erc20Pods, pods, amount };
    }

    async function initAndAddAllPods () {
        const { erc20Pods, pods, amount } = await initContracts();
        for (let i = 0; i < pods.length; i++) {
            await erc20Pods.connect(wallet1).addPod(pods[i].address);
            await erc20Pods.connect(wallet2).addPod(pods[i].address);
        }
        return { erc20Pods, pods, amount };
    }

    async function initAndAddOnePod () {
        const { erc20Pods, pods, amount } = await initContracts();
        await erc20Pods.connect(wallet1).addPod(pods[0].address);
        await erc20Pods.connect(wallet2).addPod(pods[0].address);
        return { erc20Pods, pods, amount };
    };

    async function initAndMintAndAddPods () {
        const { erc20Pods, pods, amount } = await initAndMint();
        const podsBalancesBeforeWallet1 = [];
        for (let i = 0; i < pods.length; i++) {
            await erc20Pods.connect(wallet1).addPod(pods[i].address);
            await pods[i].mint(wallet1.address, ether(i.toString()));
            podsBalancesBeforeWallet1[i] = await pods[i].balanceOf(wallet1.address);
        }
        return { erc20Pods, pods, amount, podsBalancesBeforeWallet1 };
    };

    describe('view methods', function () {
        it('hasPod should return true when pod added by wallet', async function () {
            const { erc20Pods, pods } = await loadFixture(initContracts);
            await erc20Pods.addPod(pods[0].address);
            expect(await erc20Pods.hasPod(wallet1.address, pods[0].address)).to.be.equals(true);
            expect(await erc20Pods.hasPod(wallet2.address, pods[0].address)).to.be.equals(false);
        });

        it('podsCount should return pods amount which wallet using', async function () {
            const { erc20Pods, pods } = await loadFixture(initContracts);
            for (let i = 0; i < pods.length; i++) {
                await erc20Pods.addPod(pods[i].address);
                expect(await erc20Pods.podsCount(wallet1.address)).to.be.equals(i + 1);
            }
            for (let i = 0; i < pods.length; i++) {
                await erc20Pods.removePod(pods[i].address);
                expect(await erc20Pods.podsCount(wallet1.address)).to.be.equals(pods.length - (i + 1));
            }
        });

        it('podAt should return pod by added pods index', async function () {
            const { erc20Pods, pods } = await loadFixture(initContracts);
            for (let i = 0; i < pods.length; i++) {
                await erc20Pods.addPod(pods[i].address);
                expect(await erc20Pods.podAt(wallet1.address, i)).to.be.equals(pods[i].address);
                expect(await erc20Pods.podAt(wallet1.address, i + 1)).to.be.equals(constants.ZERO_ADDRESS);
            }
            for (let i = pods.length - 1; i >= 0; i--) {
                await erc20Pods.removePod(pods[i].address);
                for (let j = 0; j < pods.length; j++) {
                    expect(await erc20Pods.podAt(wallet1.address, j))
                        .to.be.equals(
                            j >= i
                                ? constants.ZERO_ADDRESS
                                : pods[j].address,
                        );
                };
            }
        });

        it('pods should return array of pods by wallet', async function () {
            const { erc20Pods, pods } = await loadFixture(initContracts);
            const podsAddrs = pods.map(pod => pod.address);
            for (let i = 0; i < pods.length; i++) {
                await erc20Pods.addPod(pods[i].address);
                expect(await erc20Pods.pods(wallet1.address)).to.be.deep.equals(podsAddrs.slice(0, i + 1));
            }
        });

        describe('podBalanceOf', function () {
            it('should not return balance for non-added pod', async function () {
                const { erc20Pods, pods, amount } = await loadFixture(initAndMint);
                expect(await erc20Pods.balanceOf(wallet1.address)).to.be.equals(amount);
                expect(await erc20Pods.podBalanceOf(pods[0].address, wallet1.address)).to.be.equals('0');
            });

            it('should return balance for added pod', async function () {
                const { erc20Pods, pods, amount } = await loadFixture(initAndMint);
                await erc20Pods.addPod(pods[0].address);
                expect(await erc20Pods.balanceOf(wallet1.address)).to.be.equals(amount);
                expect(await erc20Pods.podBalanceOf(pods[0].address, wallet1.address)).to.be.equals(amount);
            });

            it('should not return balance for removed pod', async function () {
                const { erc20Pods, pods, amount } = await loadFixture(initAndMint);
                await erc20Pods.addPod(pods[0].address);
                await erc20Pods.removePod(pods[0].address);
                expect(await erc20Pods.balanceOf(wallet1.address)).to.be.equals(amount);
                expect(await erc20Pods.podBalanceOf(pods[0].address, wallet1.address)).to.be.equals('0');
            });
        });
    });

    describe('addPod', function () {
        it('should not add pod with zero-address', async function () {
            const { erc20Pods } = await loadFixture(initContracts);
            await expect(erc20Pods.addPod(constants.ZERO_ADDRESS))
                .to.be.revertedWithCustomError(erc20Pods, 'InvalidPodAddress');
        });

        it('should add pod', async function () {
            const { erc20Pods, pods } = await loadFixture(initContracts);
            expect(await erc20Pods.hasPod(wallet1.address, pods[0].address)).to.be.equals(false);
            await erc20Pods.addPod(pods[0].address);
            expect(await erc20Pods.hasPod(wallet1.address, pods[0].address)).to.be.equals(true);
        });

        it('should not add pod twice from one wallet', async function () {
            const { erc20Pods } = await loadFixture(initContracts);
            await erc20Pods.addPod(constants.EEE_ADDRESS);
            await expect(erc20Pods.addPod(constants.EEE_ADDRESS))
                .to.be.revertedWithCustomError(erc20Pods, 'PodAlreadyAdded');
        });

        it('should add the same pod for different wallets', async function () {
            const { erc20Pods, pods } = await loadFixture(initContracts);
            expect(await erc20Pods.hasPod(wallet1.address, pods[0].address)).to.be.equals(false);
            expect(await erc20Pods.hasPod(wallet2.address, pods[0].address)).to.be.equals(false);
            await erc20Pods.addPod(pods[0].address);
            await erc20Pods.connect(wallet2).addPod(pods[0].address);
            expect(await erc20Pods.hasPod(wallet1.address, pods[0].address)).to.be.equals(true);
            expect(await erc20Pods.hasPod(wallet2.address, pods[0].address)).to.be.equals(true);
        });

        it('should add different pod', async function () {
            const { erc20Pods, pods } = await loadFixture(initContracts);
            expect(await erc20Pods.hasPod(wallet1.address, pods[0].address)).to.be.equals(false);
            expect(await erc20Pods.hasPod(wallet1.address, pods[1].address)).to.be.equals(false);
            await erc20Pods.addPod(pods[0].address);
            await erc20Pods.addPod(pods[1].address);
            expect(await erc20Pods.pods(wallet1.address)).to.have.deep.equals([pods[0].address, pods[1].address]);
        });

        it('should not add pod amounts more than limit', async function () {
            const { erc20Pods, pods } = await loadFixture(initContracts);
            for (let i = 0; i < POD_LIMITS; i++) {
                await erc20Pods.addPod(pods[i].address);
            }
            await expect(erc20Pods.addPod(constants.EEE_ADDRESS))
                .to.be.revertedWithCustomError(erc20Pods, 'PodsLimitReachedForAccount');
        });

        it('should updateBalance via pod only for wallets with non-zero balance', async function () {
            const { erc20Pods, pods, amount } = await loadFixture(initContracts);
            await erc20Pods.mint(wallet1.address, amount);
            // addPod for wallet with balance
            expect(await pods[0].balanceOf(wallet1.address)).to.be.equals('0');
            await erc20Pods.addPod(pods[0].address);
            expect(await pods[0].balanceOf(wallet1.address)).to.be.equals(amount);
            // addPod for wallet without balance
            expect(await pods[0].balanceOf(wallet2.address)).to.be.equals('0');
            await erc20Pods.connect(wallet2).addPod(pods[0].address);
            expect(await pods[0].balanceOf(wallet2.address)).to.be.equals('0');
        });
    });

    describe('removePod', function () {
        it('should not remove non-added pod', async function () {
            const { erc20Pods, pods } = await loadFixture(initAndAddOnePod);
            await expect(erc20Pods.removePod(pods[1].address))
                .to.be.revertedWithCustomError(erc20Pods, 'PodNotFound');
        });

        it('should remove pod', async function () {
            const { erc20Pods, pods } = await loadFixture(initAndAddOnePod);
            expect(await erc20Pods.hasPod(wallet1.address, pods[0].address)).to.be.equals(true);
            await erc20Pods.removePod(pods[0].address);
            expect(await erc20Pods.hasPod(wallet1.address, pods[0].address)).to.be.equals(false);
        });

        it('should updateBalance via pod only for wallets with non-zero balance', async function () {
            const { erc20Pods, pods, amount } = await loadFixture(initAndAddOnePod);
            await erc20Pods.mint(wallet1.address, amount);
            await pods[0].mint(wallet2.address, amount);
            // removePod for wallet with balance
            expect(await pods[0].balanceOf(wallet1.address)).to.be.equals(amount);
            await erc20Pods.removePod(pods[0].address);
            expect(await pods[0].balanceOf(wallet1.address)).to.be.equals('0');
            // removePod for wallet without balance
            expect(await pods[0].balanceOf(wallet2.address)).to.be.equals(amount);
            await erc20Pods.connect(wallet2).removePod(pods[0].address);
            expect(await pods[0].balanceOf(wallet2.address)).to.be.equals(amount);
        });
    });

    describe('removeAllPods', function () {
        it('should remove all pods', async function () {
            const { erc20Pods, pods } = await loadFixture(initAndAddAllPods);
            expect(await erc20Pods.podsCount(wallet1.address)).to.be.equals(pods.length);
            await erc20Pods.removeAllPods();
            expect(await erc20Pods.podsCount(wallet1.address)).to.be.equals(0);
        });

        it('should updateBalance via pods only for wallets with non-zero balance', async function () {
            const { erc20Pods, pods, amount } = await loadFixture(initAndAddAllPods);
            await erc20Pods.mint(wallet1.address, amount);
            const wallet2BalancedPods = [0, 1, 5, 6, 7]; // random pods with non-zero balance on wallet2
            for (let i = 0; i < pods.length; i++) {
                if (wallet2BalancedPods.indexOf(i) !== -1) {
                    await pods[i].mint(wallet2.address, amount);
                }
            }
            for (let i = 0; i < pods.length; i++) {
                expect(await pods[i].balanceOf(wallet1.address)).to.be.equals(amount);
                expect(await pods[i].balanceOf(wallet2.address)).to.be.equals(wallet2BalancedPods.indexOf(i) !== -1 ? amount : '0');
            }
            await erc20Pods.removeAllPods();
            await erc20Pods.connect(wallet2).removeAllPods();
            for (let i = 0; i < pods.length; i++) {
                expect(await pods[i].balanceOf(wallet1.address)).to.be.equals('0');
                expect(await pods[i].balanceOf(wallet2.address)).to.be.equals(wallet2BalancedPods.indexOf(i) !== -1 ? amount : '0');
            }
        });
    });

    describe('_updateBalances', function () {
<<<<<<< HEAD
        async function initWrongPod () {
            const Token = await ethers.getContractFactory('TokenMock');
            const token = await Token.deploy('TOKEN_WPM', 'TKNWPM');
            await token.deployed();

            const WrongPodMock = await ethers.getContractFactory('WrongPodMock');
            const wrongPod = await WrongPodMock.deploy('WrongPodMock', 'WPM', token.address);
            await wrongPod.deployed();
            return { wrongPod };
        };

        beforeEach(async function () {
            Object.assign(this, await initWrongPod());
            await this.erc20Pods.mint(wallet1.address, this.amount);
        });

        it('should not fail when updateBalance in pod reverts', async function () {
            await this.wrongPod.setIsRevert(true);
            await expect(this.wrongPod.updateBalances(wallet1.address, wallet2.address, this.amount))
                .to.be.revertedWithCustomError(this.wrongPod, 'PodsUpdateBalanceRevert');
            await this.erc20Pods.addPod(this.wrongPod.address);
            expect(await this.erc20Pods.pods(wallet1.address)).to.have.deep.equals([this.wrongPod.address]);
        });

        it('should not fail when updateBalance in pod has OutOfGas', async function () {
            await this.wrongPod.setOutOfGas(true);
            await this.erc20Pods.addPod(this.wrongPod.address);
            expect(await this.erc20Pods.pods(wallet1.address)).to.have.deep.equals([this.wrongPod.address]);
        });

        it('should not fail when updateBalance returns gas bomb @skip-on-coverage', async function () {
            await this.wrongPod.setReturnGasBomb(true);
            const tx = await this.erc20Pods.addPod(this.wrongPod.address);
            const receipt = await tx.wait();
            expect(receipt.gasUsed).to.be.lt(272123); // 272123 with solidity instead of assembly
            expect(await this.erc20Pods.pods(wallet1.address)).to.have.deep.equals([this.wrongPod.address]);
=======
        it('should not fail when updateBalance in pod reverts', async function () {
            const { erc20Pods, pods, amount } = await loadFixture(initContracts);
            await pods[0].setIsRevert(true);
            await expect(pods[0].updateBalances(wallet1.address, wallet2.address, amount))
                .to.be.revertedWithCustomError(pods[0], 'PodsUpdateBalanceRevert');
            await erc20Pods.addPod(pods[0].address);
            expect(await erc20Pods.pods(wallet1.address)).to.deep.equals([pods[0].address]);
        });

        it('should not fail when updateBalance in pod has OutOfGas', async function () {
            const { erc20Pods, pods } = await loadFixture(initContracts);
            await pods[0].setOutOfGas(true);
            await erc20Pods.addPod(pods[0].address);
            expect(await erc20Pods.pods(wallet1.address)).to.deep.equals([pods[0].address]);
        });

        it('should not fail when updateBalance returns gas bomb @skip-on-coverage', async function () {
            const { erc20Pods, pods } = await loadFixture(initContracts);
            await pods[0].setReturnGasBomb(true);
            const tx = await erc20Pods.addPod(pods[0].address);
            const receipt = await tx.wait();
            expect(receipt.gasUsed).to.be.lt(272123); // 272123 with solidity instead of assembly
            expect(await erc20Pods.pods(wallet1.address)).to.have.deep.equals([pods[0].address]);
>>>>>>> 3968479c
        });
    });

    describe('_beforeTokenTransfer', function () {
        it('should not affect when amount is zero', async function () {
            const { erc20Pods, pods, podsBalancesBeforeWallet1 } = await loadFixture(initAndMintAndAddPods);
            await erc20Pods.transfer(wallet2.address, '0');
            for (let i = 0; i < pods.length; i++) {
                expect(await pods[i].balanceOf(wallet1.address)).to.be.equals(podsBalancesBeforeWallet1[i]);
                expect(await pods[i].balanceOf(wallet2.address)).to.be.equals('0');
            }
        });

        it('should not affect when sender equals to recipient', async function () {
            const { erc20Pods, pods, amount, podsBalancesBeforeWallet1 } = await loadFixture(initAndMintAndAddPods);
            await erc20Pods.transfer(wallet1.address, amount);
            for (let i = 0; i < pods.length; i++) {
                expect(await pods[i].balanceOf(wallet1.address)).to.be.equals(podsBalancesBeforeWallet1[i]);
            }
        });

        it('should not affect recipient and affect sender: recipient without pods, sender with pods', async function () {
            const { erc20Pods, pods, amount, podsBalancesBeforeWallet1 } = await loadFixture(initAndMintAndAddPods);
            const wallet1beforeBalance = await erc20Pods.balanceOf(wallet1.address);
            const wallet2beforeBalance = await erc20Pods.balanceOf(wallet2.address);
            await erc20Pods.transfer(wallet2.address, amount);
            for (let i = 0; i < pods.length; i++) {
                expect(await pods[i].balanceOf(wallet1.address)).to.be.equals(podsBalancesBeforeWallet1[i].sub(amount));
                expect(await pods[i].balanceOf(wallet2.address)).to.be.equals('0');
            }
            expect(await erc20Pods.balanceOf(wallet1.address)).to.be.equals(wallet1beforeBalance.sub(amount));
            expect(await erc20Pods.balanceOf(wallet2.address)).to.be.equals(wallet2beforeBalance.add(amount));
        });

        it('should affect recipient and not affect sender: recipient with pods, sender without pods', async function () {
            const { erc20Pods, pods, amount, podsBalancesBeforeWallet1 } = await loadFixture(initAndMintAndAddPods);
            await erc20Pods.mint(wallet2.address, amount);
            const wallet1beforeBalance = await erc20Pods.balanceOf(wallet1.address);
            const wallet2beforeBalance = await erc20Pods.balanceOf(wallet2.address);
            await erc20Pods.connect(wallet2).transfer(wallet1.address, amount);
            for (let i = 0; i < pods.length; i++) {
                expect(await pods[i].balanceOf(wallet1.address)).to.be.equals(podsBalancesBeforeWallet1[i].add(amount));
                expect(await pods[i].balanceOf(wallet2.address)).to.be.equals('0');
            }
            expect(await erc20Pods.balanceOf(wallet1.address)).to.be.equals(wallet1beforeBalance.add(amount));
            expect(await erc20Pods.balanceOf(wallet2.address)).to.be.equals(wallet2beforeBalance.sub(amount));
        });

        it('should not affect recipient and sender: recipient without pods, sender without pods', async function () {
            const { erc20Pods, pods, amount } = await loadFixture(initAndMintAndAddPods);
            await erc20Pods.mint(wallet2.address, amount);
            const wallet2beforeBalance = await erc20Pods.balanceOf(wallet2.address);
            const wallet3beforeBalance = await erc20Pods.balanceOf(wallet3.address);
            await erc20Pods.connect(wallet2).transfer(wallet3.address, amount);
            for (let i = 0; i < pods.length; i++) {
                expect(await pods[i].balanceOf(wallet2.address)).to.be.equals('0');
                expect(await pods[i].balanceOf(wallet3.address)).to.be.equals('0');
            }
            expect(await erc20Pods.balanceOf(wallet2.address)).to.be.equals(wallet2beforeBalance.sub(amount));
            expect(await erc20Pods.balanceOf(wallet3.address)).to.be.equals(wallet3beforeBalance.add(amount));
        });

        it('should affect recipient and sender with different pods', async function () {
            const { erc20Pods, pods, amount } = await loadFixture(initAndMintAndAddPods);
            await erc20Pods.mint(wallet2.address, amount);

            const podsBalancesBeforeWallet2 = [];
            const podsBalancesBeforeWallet3 = [];
            for (let i = 0; i < pods.length; i++) {
                if (i <= pods.length / 2 + 2) {
                    await erc20Pods.connect(wallet2).addPod(pods[i].address);
                    await pods[i].mint(wallet2.address, ether((i + 1).toString()));
                }
                if (i >= pods.length / 2 - 2) {
                    await erc20Pods.connect(wallet3).addPod(pods[i].address);
                    await pods[i].mint(wallet3.address, ether((i + 1).toString()));
                }
                podsBalancesBeforeWallet2[i] = await pods[i].balanceOf(wallet2.address);
                podsBalancesBeforeWallet3[i] = await pods[i].balanceOf(wallet3.address);
            }

            const wallet2beforeBalance = await erc20Pods.balanceOf(wallet2.address);
            const wallet3beforeBalance = await erc20Pods.balanceOf(wallet3.address);

            await erc20Pods.connect(wallet2).transfer(wallet3.address, amount);

            for (let i = 0; i < pods.length; i++) {
                expect(await pods[i].balanceOf(wallet2.address))
                    .to.be.equals(
                        i <= pods.length / 2 + 2
                            ? podsBalancesBeforeWallet2[i].sub(amount)
                            : '0',
                    );
                expect(await pods[i].balanceOf(wallet3.address))
                    .to.be.equals(
                        i >= pods.length / 2 - 2
                            ? podsBalancesBeforeWallet3[i].add(amount)
                            : '0',
                    );
            }
            expect(await erc20Pods.balanceOf(wallet2.address)).to.be.equals(wallet2beforeBalance.sub(amount));
            expect(await erc20Pods.balanceOf(wallet3.address)).to.be.equals(wallet3beforeBalance.add(amount));
        });
    });
});<|MERGE_RESOLUTION|>--- conflicted
+++ resolved
@@ -59,6 +59,14 @@
             podsBalancesBeforeWallet1[i] = await pods[i].balanceOf(wallet1.address);
         }
         return { erc20Pods, pods, amount, podsBalancesBeforeWallet1 };
+    };
+
+    async function initWrongPodAndMint () {
+        const { erc20Pods, amount } = await initAndMint();
+        const WrongPodMock = await ethers.getContractFactory('WrongPodMock');
+        const wrongPod = await WrongPodMock.deploy('WrongPodMock', 'WPM', erc20Pods.address);
+        await wrongPod.deployed();
+        return { erc20Pods, wrongPod, amount };
     };
 
     describe('view methods', function () {
@@ -257,68 +265,29 @@
     });
 
     describe('_updateBalances', function () {
-<<<<<<< HEAD
-        async function initWrongPod () {
-            const Token = await ethers.getContractFactory('TokenMock');
-            const token = await Token.deploy('TOKEN_WPM', 'TKNWPM');
-            await token.deployed();
-
-            const WrongPodMock = await ethers.getContractFactory('WrongPodMock');
-            const wrongPod = await WrongPodMock.deploy('WrongPodMock', 'WPM', token.address);
-            await wrongPod.deployed();
-            return { wrongPod };
-        };
-
-        beforeEach(async function () {
-            Object.assign(this, await initWrongPod());
-            await this.erc20Pods.mint(wallet1.address, this.amount);
-        });
-
         it('should not fail when updateBalance in pod reverts', async function () {
-            await this.wrongPod.setIsRevert(true);
-            await expect(this.wrongPod.updateBalances(wallet1.address, wallet2.address, this.amount))
-                .to.be.revertedWithCustomError(this.wrongPod, 'PodsUpdateBalanceRevert');
-            await this.erc20Pods.addPod(this.wrongPod.address);
-            expect(await this.erc20Pods.pods(wallet1.address)).to.have.deep.equals([this.wrongPod.address]);
+            const { erc20Pods, wrongPod, amount } = await loadFixture(initWrongPodAndMint);
+            await wrongPod.setIsRevert(true);
+            await expect(wrongPod.updateBalances(wallet1.address, wallet2.address, amount))
+                .to.be.revertedWithCustomError(wrongPod, 'PodsUpdateBalanceRevert');
+            await erc20Pods.addPod(wrongPod.address);
+            expect(await erc20Pods.pods(wallet1.address)).to.have.deep.equals([wrongPod.address]);
         });
 
         it('should not fail when updateBalance in pod has OutOfGas', async function () {
-            await this.wrongPod.setOutOfGas(true);
-            await this.erc20Pods.addPod(this.wrongPod.address);
-            expect(await this.erc20Pods.pods(wallet1.address)).to.have.deep.equals([this.wrongPod.address]);
+            const { erc20Pods, wrongPod } = await loadFixture(initWrongPodAndMint);
+            await wrongPod.setOutOfGas(true);
+            await erc20Pods.addPod(wrongPod.address);
+            expect(await erc20Pods.pods(wallet1.address)).to.have.deep.equals([wrongPod.address]);
         });
 
         it('should not fail when updateBalance returns gas bomb @skip-on-coverage', async function () {
-            await this.wrongPod.setReturnGasBomb(true);
-            const tx = await this.erc20Pods.addPod(this.wrongPod.address);
+            const { erc20Pods, wrongPod } = await loadFixture(initWrongPodAndMint);
+            await wrongPod.setReturnGasBomb(true);
+            const tx = await erc20Pods.addPod(wrongPod.address);
             const receipt = await tx.wait();
             expect(receipt.gasUsed).to.be.lt(272123); // 272123 with solidity instead of assembly
-            expect(await this.erc20Pods.pods(wallet1.address)).to.have.deep.equals([this.wrongPod.address]);
-=======
-        it('should not fail when updateBalance in pod reverts', async function () {
-            const { erc20Pods, pods, amount } = await loadFixture(initContracts);
-            await pods[0].setIsRevert(true);
-            await expect(pods[0].updateBalances(wallet1.address, wallet2.address, amount))
-                .to.be.revertedWithCustomError(pods[0], 'PodsUpdateBalanceRevert');
-            await erc20Pods.addPod(pods[0].address);
-            expect(await erc20Pods.pods(wallet1.address)).to.deep.equals([pods[0].address]);
-        });
-
-        it('should not fail when updateBalance in pod has OutOfGas', async function () {
-            const { erc20Pods, pods } = await loadFixture(initContracts);
-            await pods[0].setOutOfGas(true);
-            await erc20Pods.addPod(pods[0].address);
-            expect(await erc20Pods.pods(wallet1.address)).to.deep.equals([pods[0].address]);
-        });
-
-        it('should not fail when updateBalance returns gas bomb @skip-on-coverage', async function () {
-            const { erc20Pods, pods } = await loadFixture(initContracts);
-            await pods[0].setReturnGasBomb(true);
-            const tx = await erc20Pods.addPod(pods[0].address);
-            const receipt = await tx.wait();
-            expect(receipt.gasUsed).to.be.lt(272123); // 272123 with solidity instead of assembly
-            expect(await erc20Pods.pods(wallet1.address)).to.have.deep.equals([pods[0].address]);
->>>>>>> 3968479c
+            expect(await erc20Pods.pods(wallet1.address)).to.have.deep.equals([wrongPod.address]);
         });
     });
 
