--- conflicted
+++ resolved
@@ -45,11 +45,7 @@
         await wrongPod.setReturnGasBomb(true);
         const tx = await erc20Pods.addPod(wrongPod.address);
         const receipt = await tx.wait();
-<<<<<<< HEAD
-        expect(receipt.gasUsed).to.be.lt(274286);
-=======
-        expect(receipt.gasUsed).to.be.lt(275761);
->>>>>>> f975e2ea
+        expect(receipt.gasUsed).to.be.lt(275883);
         expect(await erc20Pods.pods(wallet1.address)).to.have.deep.equals([wrongPod.address]);
     });
 });