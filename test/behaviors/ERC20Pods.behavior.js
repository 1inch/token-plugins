const { expect, ether, constants } = require('@1inch/solidity-utils');
const { loadFixture } = require('@nomicfoundation/hardhat-network-helpers');
const { ethers } = require('hardhat');

function shouldBehaveLikeERC20Pods (initContracts) {
    // Behavior test scenarios
    describe('should behave like ERC20 Pods', function () {
        let wallet1, wallet2, wallet3;

        before(async function () {
            [wallet1, wallet2, wallet3] = await ethers.getSigners();
        });

        async function initAndMint () {
            const { erc20Pods, pods, amount } = await initContracts();
            await erc20Pods.mint(wallet1.address, amount);
            return { erc20Pods, pods, amount };
        }

        async function initAndAddAllPods () {
            const { erc20Pods, pods, amount } = await initContracts();
            for (let i = 0; i < pods.length; i++) {
                await erc20Pods.connect(wallet1).addPod(pods[i].address);
                await erc20Pods.connect(wallet2).addPod(pods[i].address);
            }
            return { erc20Pods, pods, amount };
        }

        async function initAndAddOnePod () {
            const { erc20Pods, pods, amount } = await initContracts();
            await erc20Pods.connect(wallet1).addPod(pods[0].address);
            await erc20Pods.connect(wallet2).addPod(pods[0].address);
            return { erc20Pods, pods, amount };
        };

        async function initAndMintAndAddPods () {
            const { erc20Pods, pods, amount } = await initAndMint();
            const podsBalancesBeforeWallet1 = [];
            for (let i = 0; i < pods.length; i++) {
                await erc20Pods.connect(wallet1).addPod(pods[i].address);
                await pods[i].mint(wallet1.address, ether(i.toString()));
                podsBalancesBeforeWallet1[i] = await pods[i].balanceOf(wallet1.address);
            }
            return { erc20Pods, pods, amount, podsBalancesBeforeWallet1 };
        };

        async function initWrongPodAndMint () {
            const { erc20Pods, amount } = await initAndMint();
            const WrongPodMock = await ethers.getContractFactory('WrongPodMock');
            const wrongPod = await WrongPodMock.deploy('WrongPodMock', 'WPM', erc20Pods.address);
            await wrongPod.deployed();
            return { erc20Pods, wrongPod, amount };
        };

        describe('view methods', function () {
            it('hasPod should return true when pod added by wallet', async function () {
                const { erc20Pods, pods } = await loadFixture(initContracts);
                await erc20Pods.addPod(pods[0].address);
                expect(await erc20Pods.hasPod(wallet1.address, pods[0].address)).to.be.equals(true);
                expect(await erc20Pods.hasPod(wallet2.address, pods[0].address)).to.be.equals(false);
            });

            it('podsCount should return pods amount which wallet using', async function () {
                const { erc20Pods, pods } = await loadFixture(initContracts);
                for (let i = 0; i < pods.length; i++) {
                    await erc20Pods.addPod(pods[i].address);
                    expect(await erc20Pods.podsCount(wallet1.address)).to.be.equals(i + 1);
                }
                for (let i = 0; i < pods.length; i++) {
                    await erc20Pods.removePod(pods[i].address);
                    expect(await erc20Pods.podsCount(wallet1.address)).to.be.equals(pods.length - (i + 1));
                }
            });

            it('podAt should return pod by added pods index', async function () {
                const { erc20Pods, pods } = await loadFixture(initContracts);
                for (let i = 0; i < pods.length; i++) {
                    await erc20Pods.addPod(pods[i].address);
                    expect(await erc20Pods.podAt(wallet1.address, i)).to.be.equals(pods[i].address);
                    expect(await erc20Pods.podAt(wallet1.address, i + 1)).to.be.equals(constants.ZERO_ADDRESS);
                }
                for (let i = pods.length - 1; i >= 0; i--) {
                    await erc20Pods.removePod(pods[i].address);
                    for (let j = 0; j < pods.length; j++) {
                        expect(await erc20Pods.podAt(wallet1.address, j))
                            .to.be.equals(
                                j >= i
                                    ? constants.ZERO_ADDRESS
                                    : pods[j].address,
                            );
                    };
                }
            });

            it('pods should return array of pods by wallet', async function () {
                const { erc20Pods, pods } = await loadFixture(initContracts);
                const podsAddrs = pods.map(pod => pod.address);
                for (let i = 0; i < pods.length; i++) {
                    await erc20Pods.addPod(pods[i].address);
                    expect(await erc20Pods.pods(wallet1.address)).to.be.deep.equals(podsAddrs.slice(0, i + 1));
                }
            });

            describe('podBalanceOf', function () {
                it('should not return balance for non-added pod', async function () {
                    const { erc20Pods, pods, amount } = await loadFixture(initAndMint);
                    expect(await erc20Pods.balanceOf(wallet1.address)).to.be.equals(amount);
                    expect(await erc20Pods.podBalanceOf(pods[0].address, wallet1.address)).to.be.equals('0');
                });

                it('should return balance for added pod', async function () {
                    const { erc20Pods, pods, amount } = await loadFixture(initAndMint);
                    await erc20Pods.addPod(pods[0].address);
                    expect(await erc20Pods.balanceOf(wallet1.address)).to.be.equals(amount);
                    expect(await erc20Pods.podBalanceOf(pods[0].address, wallet1.address)).to.be.equals(amount);
                });

                it('should not return balance for removed pod', async function () {
                    const { erc20Pods, pods, amount } = await loadFixture(initAndMint);
                    await erc20Pods.addPod(pods[0].address);
                    await erc20Pods.removePod(pods[0].address);
                    expect(await erc20Pods.balanceOf(wallet1.address)).to.be.equals(amount);
                    expect(await erc20Pods.podBalanceOf(pods[0].address, wallet1.address)).to.be.equals('0');
                });
            });
        });

        describe('addPod', function () {
            it('should not add pod with zero-address', async function () {
                const { erc20Pods } = await loadFixture(initContracts);
                await expect(erc20Pods.addPod(constants.ZERO_ADDRESS))
                    .to.be.revertedWithCustomError(erc20Pods, 'InvalidPodAddress');
            });

            it('should add pod', async function () {
                const { erc20Pods, pods } = await loadFixture(initContracts);
                expect(await erc20Pods.hasPod(wallet1.address, pods[0].address)).to.be.equals(false);
                await erc20Pods.addPod(pods[0].address);
                expect(await erc20Pods.hasPod(wallet1.address, pods[0].address)).to.be.equals(true);
            });

            it('should not add pod twice from one wallet', async function () {
                const { erc20Pods } = await loadFixture(initContracts);
                await erc20Pods.addPod(constants.EEE_ADDRESS);
                await expect(erc20Pods.addPod(constants.EEE_ADDRESS))
                    .to.be.revertedWithCustomError(erc20Pods, 'PodAlreadyAdded');
            });

            it('should add the same pod for different wallets', async function () {
                const { erc20Pods, pods } = await loadFixture(initContracts);
                expect(await erc20Pods.hasPod(wallet1.address, pods[0].address)).to.be.equals(false);
                expect(await erc20Pods.hasPod(wallet2.address, pods[0].address)).to.be.equals(false);
                await erc20Pods.addPod(pods[0].address);
                await erc20Pods.connect(wallet2).addPod(pods[0].address);
                expect(await erc20Pods.hasPod(wallet1.address, pods[0].address)).to.be.equals(true);
                expect(await erc20Pods.hasPod(wallet2.address, pods[0].address)).to.be.equals(true);
            });

            it('should add different pod', async function () {
                const { erc20Pods, pods } = await loadFixture(initContracts);
                expect(await erc20Pods.hasPod(wallet1.address, pods[0].address)).to.be.equals(false);
                expect(await erc20Pods.hasPod(wallet1.address, pods[1].address)).to.be.equals(false);
                await erc20Pods.addPod(pods[0].address);
                await erc20Pods.addPod(pods[1].address);
                expect(await erc20Pods.pods(wallet1.address)).to.be.deep.equals([pods[0].address, pods[1].address]);
            });

            it('should updateBalance via pod only for wallets with non-zero balance', async function () {
                const { erc20Pods, pods, amount } = await loadFixture(initContracts);
                await erc20Pods.mint(wallet1.address, amount);
                // addPod for wallet with balance
                expect(await pods[0].balanceOf(wallet1.address)).to.be.equals('0');
                await erc20Pods.addPod(pods[0].address);
                expect(await pods[0].balanceOf(wallet1.address)).to.be.equals(amount);
                // addPod for wallet without balance
                expect(await pods[0].balanceOf(wallet2.address)).to.be.equals('0');
                await erc20Pods.connect(wallet2).addPod(pods[0].address);
                expect(await pods[0].balanceOf(wallet2.address)).to.be.equals('0');
            });
        });

        describe('removePod', function () {
            it('should not remove non-added pod', async function () {
                const { erc20Pods, pods } = await loadFixture(initAndAddOnePod);
                await expect(erc20Pods.removePod(pods[1].address))
                    .to.be.revertedWithCustomError(erc20Pods, 'PodNotFound');
            });

            it('should remove pod', async function () {
                const { erc20Pods, pods } = await loadFixture(initAndAddOnePod);
                expect(await erc20Pods.hasPod(wallet1.address, pods[0].address)).to.be.equals(true);
                await erc20Pods.removePod(pods[0].address);
                expect(await erc20Pods.hasPod(wallet1.address, pods[0].address)).to.be.equals(false);
            });

            it('should updateBalance via pod only for wallets with non-zero balance', async function () {
                const { erc20Pods, pods, amount } = await loadFixture(initAndAddOnePod);
                await erc20Pods.mint(wallet1.address, amount);
                await pods[0].mint(wallet2.address, amount);
                // removePod for wallet with balance
                expect(await pods[0].balanceOf(wallet1.address)).to.be.equals(amount);
                await erc20Pods.removePod(pods[0].address);
                expect(await pods[0].balanceOf(wallet1.address)).to.be.equals('0');
                // removePod for wallet without balance
                expect(await pods[0].balanceOf(wallet2.address)).to.be.equals(amount);
                await erc20Pods.connect(wallet2).removePod(pods[0].address);
                expect(await pods[0].balanceOf(wallet2.address)).to.be.equals(amount);
            });
        });

        describe('removeAllPods', function () {
            it('should remove all pods', async function () {
                const { erc20Pods, pods } = await loadFixture(initAndAddAllPods);
                expect(await erc20Pods.podsCount(wallet1.address)).to.be.equals(pods.length);
                await erc20Pods.removeAllPods();
                expect(await erc20Pods.podsCount(wallet1.address)).to.be.equals(0);
            });

            it('should updateBalance via pods only for wallets with non-zero balance', async function () {
                const { erc20Pods, pods, amount } = await loadFixture(initAndAddAllPods);
                await erc20Pods.mint(wallet1.address, amount);
                const wallet2BalancedPods = [0, 1, 5, 6, 7]; // random pods with non-zero balance on wallet2
                for (let i = 0; i < pods.length; i++) {
                    if (wallet2BalancedPods.indexOf(i) !== -1) {
                        await pods[i].mint(wallet2.address, amount);
                    }
                }
                for (let i = 0; i < pods.length; i++) {
                    expect(await pods[i].balanceOf(wallet1.address)).to.be.equals(amount);
                    expect(await pods[i].balanceOf(wallet2.address)).to.be.equals(wallet2BalancedPods.indexOf(i) !== -1 ? amount : '0');
                }
                await erc20Pods.removeAllPods();
                await erc20Pods.connect(wallet2).removeAllPods();
                for (let i = 0; i < pods.length; i++) {
                    expect(await pods[i].balanceOf(wallet1.address)).to.be.equals('0');
                    expect(await pods[i].balanceOf(wallet2.address)).to.be.equals(wallet2BalancedPods.indexOf(i) !== -1 ? amount : '0');
                }
            });
        });

        describe('_updateBalances', function () {
            it('should not fail when updateBalance in pod reverts', async function () {
                const { erc20Pods, wrongPod } = await loadFixture(initWrongPodAndMint);
                await wrongPod.setIsRevert(true);
                await erc20Pods.addPod(wrongPod.address);
                expect(await erc20Pods.pods(wallet1.address)).to.be.deep.equals([wrongPod.address]);
            });

            it('should not fail when updateBalance in pod has OutOfGas', async function () {
                const { erc20Pods, wrongPod } = await loadFixture(initWrongPodAndMint);
                await wrongPod.setOutOfGas(true);
                await erc20Pods.addPod(wrongPod.address);
                expect(await erc20Pods.pods(wallet1.address)).to.be.deep.equals([wrongPod.address]);
            });
<<<<<<< HEAD

            it('should not fail when updateBalance returns gas bomb @skip-on-coverage', async function () {
                const { erc20Pods, wrongPod } = await loadFixture(initWrongPodAndMint);
                await wrongPod.setReturnGasBomb(true);
                const tx = await erc20Pods.addPod(wrongPod.address);
                const receipt = await tx.wait();
                expect(receipt.gasUsed).to.be.lt(274286); // 274286 with solidity instead of assembly
                expect(await erc20Pods.pods(wallet1.address)).to.be.deep.equals([wrongPod.address]);
            });
=======
>>>>>>> ce60b69d
        });

        describe('_afterTokenTransfer', function () {
            it('should not affect when amount is zero', async function () {
                const { erc20Pods, pods, podsBalancesBeforeWallet1 } = await loadFixture(initAndMintAndAddPods);
                await erc20Pods.transfer(wallet2.address, '0');
                for (let i = 0; i < pods.length; i++) {
                    expect(await pods[i].balanceOf(wallet1.address)).to.be.equals(podsBalancesBeforeWallet1[i]);
                    expect(await pods[i].balanceOf(wallet2.address)).to.be.equals('0');
                }
            });

            it('should not affect when sender equals to recipient', async function () {
                const { erc20Pods, pods, amount, podsBalancesBeforeWallet1 } = await loadFixture(initAndMintAndAddPods);
                await erc20Pods.transfer(wallet1.address, amount);
                for (let i = 0; i < pods.length; i++) {
                    expect(await pods[i].balanceOf(wallet1.address)).to.be.equals(podsBalancesBeforeWallet1[i]);
                }
            });

            it('should not affect recipient and affect sender: recipient without pods, sender with pods', async function () {
                const { erc20Pods, pods, amount, podsBalancesBeforeWallet1 } = await loadFixture(initAndMintAndAddPods);
                const wallet1beforeBalance = await erc20Pods.balanceOf(wallet1.address);
                const wallet2beforeBalance = await erc20Pods.balanceOf(wallet2.address);
                await erc20Pods.transfer(wallet2.address, amount);
                for (let i = 0; i < pods.length; i++) {
                    expect(await pods[i].balanceOf(wallet1.address)).to.be.equals(podsBalancesBeforeWallet1[i].sub(amount));
                    expect(await pods[i].balanceOf(wallet2.address)).to.be.equals('0');
                }
                expect(await erc20Pods.balanceOf(wallet1.address)).to.be.equals(wallet1beforeBalance.sub(amount));
                expect(await erc20Pods.balanceOf(wallet2.address)).to.be.equals(wallet2beforeBalance.add(amount));
            });

            it('should affect recipient and not affect sender: recipient with pods, sender without pods', async function () {
                const { erc20Pods, pods, amount, podsBalancesBeforeWallet1 } = await loadFixture(initAndMintAndAddPods);
                await erc20Pods.mint(wallet2.address, amount);
                const wallet1beforeBalance = await erc20Pods.balanceOf(wallet1.address);
                const wallet2beforeBalance = await erc20Pods.balanceOf(wallet2.address);
                await erc20Pods.connect(wallet2).transfer(wallet1.address, amount);
                for (let i = 0; i < pods.length; i++) {
                    expect(await pods[i].balanceOf(wallet1.address)).to.be.equals(podsBalancesBeforeWallet1[i].add(amount));
                    expect(await pods[i].balanceOf(wallet2.address)).to.be.equals('0');
                }
                expect(await erc20Pods.balanceOf(wallet1.address)).to.be.equals(wallet1beforeBalance.add(amount));
                expect(await erc20Pods.balanceOf(wallet2.address)).to.be.equals(wallet2beforeBalance.sub(amount));
            });

            it('should not affect recipient and sender: recipient without pods, sender without pods', async function () {
                const { erc20Pods, pods, amount } = await loadFixture(initAndMintAndAddPods);
                await erc20Pods.mint(wallet2.address, amount);
                const wallet2beforeBalance = await erc20Pods.balanceOf(wallet2.address);
                const wallet3beforeBalance = await erc20Pods.balanceOf(wallet3.address);
                await erc20Pods.connect(wallet2).transfer(wallet3.address, amount);
                for (let i = 0; i < pods.length; i++) {
                    expect(await pods[i].balanceOf(wallet2.address)).to.be.equals('0');
                    expect(await pods[i].balanceOf(wallet3.address)).to.be.equals('0');
                }
                expect(await erc20Pods.balanceOf(wallet2.address)).to.be.equals(wallet2beforeBalance.sub(amount));
                expect(await erc20Pods.balanceOf(wallet3.address)).to.be.equals(wallet3beforeBalance.add(amount));
            });

            it('should affect recipient and sender with different pods', async function () {
                const { erc20Pods, pods, amount } = await loadFixture(initAndMintAndAddPods);
                await erc20Pods.mint(wallet2.address, amount);

                const podsBalancesBeforeWallet2 = [];
                const podsBalancesBeforeWallet3 = [];
                for (let i = 0; i < pods.length; i++) {
                    if (i <= pods.length / 2 + 2) {
                        await erc20Pods.connect(wallet2).addPod(pods[i].address);
                        await pods[i].mint(wallet2.address, ether((i + 1).toString()));
                    }
                    if (i >= pods.length / 2 - 2) {
                        await erc20Pods.connect(wallet3).addPod(pods[i].address);
                        await pods[i].mint(wallet3.address, ether((i + 1).toString()));
                    }
                    podsBalancesBeforeWallet2[i] = await pods[i].balanceOf(wallet2.address);
                    podsBalancesBeforeWallet3[i] = await pods[i].balanceOf(wallet3.address);
                }

                const wallet2beforeBalance = await erc20Pods.balanceOf(wallet2.address);
                const wallet3beforeBalance = await erc20Pods.balanceOf(wallet3.address);

                await erc20Pods.connect(wallet2).transfer(wallet3.address, amount);

                for (let i = 0; i < pods.length; i++) {
                    expect(await pods[i].balanceOf(wallet2.address))
                        .to.be.equals(
                            i <= pods.length / 2 + 2
                                ? podsBalancesBeforeWallet2[i].sub(amount)
                                : '0',
                        );
                    expect(await pods[i].balanceOf(wallet3.address))
                        .to.be.equals(
                            i >= pods.length / 2 - 2
                                ? podsBalancesBeforeWallet3[i].add(amount)
                                : '0',
                        );
                }
                expect(await erc20Pods.balanceOf(wallet2.address)).to.be.equals(wallet2beforeBalance.sub(amount));
                expect(await erc20Pods.balanceOf(wallet3.address)).to.be.equals(wallet3beforeBalance.add(amount));
            });
        });

        it('should not add more pods than limit', async function () {
            const { erc20Pods, pods } = await loadFixture(initContracts);
            const podsLimit = await erc20Pods.podsLimit();
            for (let i = 0; i < podsLimit; i++) {
                await erc20Pods.addPod(pods[i].address);
            }
            await expect(erc20Pods.addPod(constants.EEE_ADDRESS))
                .to.be.revertedWithCustomError(erc20Pods, 'PodsLimitReachedForAccount');
        });
    });
};

module.exports = {
    shouldBehaveLikeERC20Pods,
};<|MERGE_RESOLUTION|>--- conflicted
+++ resolved
@@ -252,18 +252,6 @@
                 await erc20Pods.addPod(wrongPod.address);
                 expect(await erc20Pods.pods(wallet1.address)).to.be.deep.equals([wrongPod.address]);
             });
-<<<<<<< HEAD
-
-            it('should not fail when updateBalance returns gas bomb @skip-on-coverage', async function () {
-                const { erc20Pods, wrongPod } = await loadFixture(initWrongPodAndMint);
-                await wrongPod.setReturnGasBomb(true);
-                const tx = await erc20Pods.addPod(wrongPod.address);
-                const receipt = await tx.wait();
-                expect(receipt.gasUsed).to.be.lt(274286); // 274286 with solidity instead of assembly
-                expect(await erc20Pods.pods(wallet1.address)).to.be.deep.equals([wrongPod.address]);
-            });
-=======
->>>>>>> ce60b69d
         });
 
         describe('_afterTokenTransfer', function () {
